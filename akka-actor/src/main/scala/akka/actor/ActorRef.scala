/**
 *  Copyright (C) 2009-2011 Typesafe Inc. <http://www.typesafe.com>
 */

package akka.actor

import akka.dispatch._
import akka.util._
import scala.collection.immutable.Stack
import java.lang.{ UnsupportedOperationException, IllegalStateException }
import akka.serialization.Serialization
import java.net.InetSocketAddress
import akka.remote.RemoteAddress
import java.util.concurrent.TimeUnit
import akka.event.EventStream
import akka.event.DeathWatch
import scala.annotation.tailrec

/**
 * ActorRef is an immutable and serializable handle to an Actor.
 * <p/>
 * Create an ActorRef for an Actor by using the factory method on the Actor object.
 * <p/>
 * Here is an example on how to create an actor with a default constructor.
 * <pre>
 *   import Actor._
 *
 *   val actor = actorOf[MyActor]
 *   actor ! message
 *   actor.stop()
 * </pre>
 *
 * You can also create and start actors like this:
 * <pre>
 *   val actor = actorOf[MyActor]
 * </pre>
 *
 * Here is an example on how to create an actor with a non-default constructor.
 * <pre>
 *   import Actor._
 *
 *   val actor = actorOf(new MyActor(...))
 *   actor ! message
 *   actor.stop()
 * </pre>
 *
 * The natural ordering of ActorRef is defined in terms of its [[akka.actor.ActorPath]].
 *
 * @author <a href="http://jonasboner.com">Jonas Bon&#233;r</a>
 */
abstract class ActorRef extends java.lang.Comparable[ActorRef] with Serializable {
  scalaRef: InternalActorRef ⇒
  // Only mutable for RemoteServer in order to maintain identity across nodes

  /**
   * Returns the path for this actor (from this actor up to the root actor).
   */
  def path: ActorPath

  /**
   * Comparison only takes address into account.
   */
  final def compareTo(other: ActorRef) = this.path compareTo other.path

  /**
   * Sends the specified message to the sender, i.e. fire-and-forget semantics.<p/>
   * <pre>
   * actor.tell(message);
   * </pre>
   */
  final def tell(msg: Any): Unit = this.!(msg)(null: ActorRef)

  /**
   * Java API. <p/>
   * Sends the specified message to the sender, i.e. fire-and-forget
   * semantics, including the sender reference if possible (not supported on
   * all senders).<p/>
   * <pre>
   * actor.tell(message, context);
   * </pre>
   */
  final def tell(msg: Any, sender: ActorRef): Unit = this.!(msg)(sender)

  /**
   * Akka Java API. <p/>
   * Sends a message asynchronously returns a future holding the eventual reply message.
   * <p/>
   * <b>NOTE:</b>
   * Use this method with care. In most cases it is better to use 'tell' together with the 'getContext().getSender()' to
   * implement request/response message exchanges.
   * <p/>
   * If you are sending messages using <code>ask</code> then you <b>have to</b> use <code>getContext().sender().tell(...)</code>
   * to send a reply message to the original sender. If not then the sender will block until the timeout expires.
   */
  def ask(message: AnyRef, timeout: Long): Future[AnyRef] = ?(message, Timeout(timeout)).asInstanceOf[Future[AnyRef]]

  /**
   * Forwards the message and passes the original sender actor as the sender.
   * <p/>
   * Works with '!' and '?'/'ask'.
   */
  def forward(message: Any)(implicit context: ActorContext) = tell(message, context.sender)

  /**
   * Shuts down the actor its dispatcher and message queue.
   */
  def stop(): Unit

  /**
   * Is the actor shut down?
   */
  def isTerminated: Boolean

  // FIXME RK check if we should scramble the bits or whether they can stay the same
  final override def hashCode: Int = path.hashCode

  final override def equals(that: Any): Boolean = that match {
    case other: ActorRef ⇒ path == other.path
    case _               ⇒ false
  }

  override def toString = "Actor[%s]".format(path)
}

/**
 * This trait represents the Scala Actor API
 * There are implicit conversions in ../actor/Implicits.scala
 * from ActorRef -> ScalaActorRef and back
 */
trait ScalaActorRef { ref: ActorRef ⇒

  /**
   * Sends a one-way asynchronous message. E.g. fire-and-forget semantics.
   * <p/>
   *
   * If invoked from within an actor then the actor reference is implicitly passed on as the implicit 'sender' argument.
   * <p/>
   *
   * This actor 'sender' reference is then available in the receiving actor in the 'sender' member variable,
   * if invoked from within an Actor. If not then no sender is available.
   * <pre>
   *   actor ! message
   * </pre>
   * <p/>
   */
  def !(message: Any)(implicit sender: ActorRef = null): Unit

  /**
   * Sends a message asynchronously, returning a future which may eventually hold the reply.
   */
  def ?(message: Any)(implicit timeout: Timeout): Future[Any]

  /**
   * Sends a message asynchronously, returning a future which may eventually hold the reply.
   * The implicit parameter with the default value is just there to disambiguate it from the version that takes the
   * implicit timeout
   */
  def ?(message: Any, timeout: Timeout)(implicit ignore: Int = 0): Future[Any] = ?(message)(timeout)
}

/**
 * Internal trait for assembling all the functionality needed internally on
 * ActorRefs. NOTE THAT THIS IS NOT A STABLE EXTERNAL INTERFACE!
 *
 * DO NOT USE THIS UNLESS INTERNALLY WITHIN AKKA!
 */
private[akka] abstract class InternalActorRef extends ActorRef with ScalaActorRef {
  def resume(): Unit
  def suspend(): Unit
  def restart(cause: Throwable): Unit
  def sendSystemMessage(message: SystemMessage): Unit
  def getParent: InternalActorRef
  /**
   * Obtain ActorRef by possibly traversing the actor tree or looking it up at
   * some provider-specific location. This method shall return the end result,
   * i.e. not only the next step in the look-up; this will typically involve
   * recursive invocation. A path element of ".." signifies the parent, a
   * trailing "" element must be disregarded. If the requested path does not
   * exist, return Nobody.
   */
  def getChild(name: Iterable[String]): InternalActorRef
}

private[akka] case object Nobody extends MinimalActorRef {
  val path = new RootActorPath(new LocalAddress("all-systems"), "/Nobody")
}

/**
 *  Local (serializable) ActorRef that is used when referencing the Actor on its "home" node.
 *
 * @author <a href="http://jonasboner.com">Jonas Bon&#233;r</a>
 */
class LocalActorRef private[akka] (
  system: ActorSystemImpl,
  _props: Props,
  _supervisor: InternalActorRef,
  val path: ActorPath,
  val systemService: Boolean = false,
  _receiveTimeout: Option[Long] = None,
  _hotswap: Stack[PartialFunction[Any, Unit]] = Props.noHotSwap)
  extends InternalActorRef {

  /*
   * actorCell.start() publishes actorCell & this to the dispatcher, which
   * means that messages may be processed theoretically before the constructor
   * ends. The JMM guarantees visibility for final fields only after the end
   * of the constructor, so publish the actorCell safely by making it a
   * @volatile var which is NOT TO BE WRITTEN TO. The alternative would be to
   * move start() outside of the constructor, which would basically require
   * us to use purely factory methods for creating LocalActorRefs.
   */
  @volatile
  private var actorCell = new ActorCell(system, this, _props, _supervisor, _receiveTimeout, _hotswap)
  actorCell.start()

  /**
   * Is the actor terminated?
   * If this method returns true, it will never return false again, but if it
   * returns false, you cannot be sure if it's alive still (race condition)
   */
  override def isTerminated: Boolean = actorCell.isTerminated

  /**
   * Suspends the actor so that it will not process messages until resumed. The
   * suspend request is processed asynchronously to the caller of this method
   * as well as to normal message sends: the only ordering guarantee is that
   * message sends done from the same thread after calling this method will not
   * be processed until resumed.
   */
  //FIXME TODO REMOVE THIS, NO REPLACEMENT, ticket #1415
  def suspend(): Unit = actorCell.suspend()

  /**
   * Resumes a suspended actor.
   */
  //FIXME TODO REMOVE THIS, NO REPLACEMENT, ticket #1415
  def resume(): Unit = actorCell.resume()

  /**
   * Shuts down the actor and its message queue
   */
  def stop(): Unit = actorCell.stop()

  def getParent: InternalActorRef = actorCell.parent

  /**
   * Method for looking up a single child beneath this actor. Override in order
   * to inject “synthetic” actor paths like “/temp”.
   */
  protected def getSingleChild(name: String): InternalActorRef = {
    if (actorCell.isTerminated) Nobody // read of the mailbox status ensures we get the latest childrenRefs
    else {
      val children = actorCell.childrenRefs
      if (children contains name) children(name).child.asInstanceOf[InternalActorRef]
      else Nobody
    }
  }

  def getChild(names: Iterable[String]): InternalActorRef = {
    /*
     * The idea is to recursively descend as far as possible with LocalActor
     * Refs and hand over to that “foreign” child when we encounter it.
     */
    @tailrec
    def rec(ref: InternalActorRef, name: Iterable[String]): InternalActorRef = ref match {
      case l: LocalActorRef ⇒
        val n = name.head
        val rest = name.tail
        val next = n match {
          case ".." ⇒ l.getParent
          case ""   ⇒ l
          case _    ⇒ l.getSingleChild(n)
        }
        if (next == Nobody || rest.isEmpty) next else rec(next, rest)
      case _ ⇒
        ref.getChild(name)
    }
    rec(this, names)
  }

  // ========= AKKA PROTECTED FUNCTIONS =========

  protected[akka] def underlying: ActorCell = actorCell

  // FIXME TODO: remove this method. It is used in testkit.
  // @deprecated("This method does a spin-lock to block for the actor, which might never be there, do not use this", "2.0")
  protected[akka] def underlyingActorInstance: Actor = {
    var instance = actorCell.actor
    while ((instance eq null) && !actorCell.isTerminated) {
      try { Thread.sleep(1) } catch { case i: InterruptedException ⇒ }
      instance = actorCell.actor
    }
    instance
  }

  def sendSystemMessage(message: SystemMessage) { underlying.dispatcher.systemDispatch(underlying, message) }

  def !(message: Any)(implicit sender: ActorRef = null): Unit = actorCell.tell(message, sender)

  def ?(message: Any)(implicit timeout: Timeout): Future[Any] = actorCell.provider.ask(message, this, timeout)

  def restart(cause: Throwable): Unit = actorCell.restart(cause)

  @throws(classOf[java.io.ObjectStreamException])
  private def writeReplace(): AnyRef = SerializedActorRef(path.toString)
}

/**
 * Memento pattern for serializing ActorRefs transparently
 */
case class SerializedActorRef(path: String) {
  import akka.serialization.Serialization.currentSystem

  @throws(classOf[java.io.ObjectStreamException])
  def readResolve(): AnyRef = currentSystem.value match {
    case null ⇒ throw new IllegalStateException(
      "Trying to deserialize a serialized ActorRef without an ActorSystem in scope." +
<<<<<<< HEAD
        " Use 'akka.serialization.Serialization.currentSystem.withValue(system) { ... }'")
    case someSystem ⇒ someSystem.provider.deserialize(this) match {
      case Some(actor) ⇒ actor
      case None        ⇒ throw new IllegalStateException("Could not deserialize ActorRef")
    }
=======
        " Use akka.serialization.Serialization.currentSystem.withValue(system) { ... }")
    case someSystem ⇒ someSystem.actorFor(path)
>>>>>>> d6fc97c4
  }
}

/**
 * Trait for ActorRef implementations where all methods contain default stubs.
 */
trait MinimalActorRef extends InternalActorRef {

  def getParent: InternalActorRef = Nobody
  def getChild(name: Iterable[String]): InternalActorRef =
    if (name.size == 1 && name.head.isEmpty) this
    else Nobody

  //FIXME REMOVE THIS, ticket #1416
  //FIXME REMOVE THIS, ticket #1415
  def suspend(): Unit = ()
  def resume(): Unit = ()

  def stop(): Unit = ()

  def isTerminated = false

  def !(message: Any)(implicit sender: ActorRef = null): Unit = ()

  def ?(message: Any)(implicit timeout: Timeout): Future[Any] =
    throw new UnsupportedOperationException("Not supported for [%s]".format(getClass.getName))

  def sendSystemMessage(message: SystemMessage): Unit = ()
  def restart(cause: Throwable): Unit = ()
}

object MinimalActorRef {
  def apply(_path: ActorPath)(receive: PartialFunction[Any, Unit]): ActorRef = new MinimalActorRef {
    def path = _path
    override def !(message: Any)(implicit sender: ActorRef = null): Unit =
      if (receive.isDefinedAt(message)) receive(message)
  }
}

case class DeadLetter(message: Any, sender: ActorRef, recipient: ActorRef)

object DeadLetterActorRef {
  class SerializedDeadLetterActorRef extends Serializable { //TODO implement as Protobuf for performance?
    @throws(classOf[java.io.ObjectStreamException])
    private def readResolve(): AnyRef = Serialization.currentSystem.value.deadLetters
  }

  val serialized = new SerializedDeadLetterActorRef
}

class DeadLetterActorRef(val eventStream: EventStream) extends MinimalActorRef {
  @volatile
  private var brokenPromise: Future[Any] = _
  @volatile
  private var _path: ActorPath = _
  def path: ActorPath = {
    assert(_path != null)
    _path
  }

  private[akka] def init(dispatcher: MessageDispatcher, rootPath: ActorPath) {
<<<<<<< HEAD
    _path = rootPath / "nul"
    brokenPromise = new KeptPromise[Any](Left(new ActorKilledException("In DeadLetterActorRef - promises are always broken")))(dispatcher)
=======
    _path = rootPath / "null"
    brokenPromise = new KeptPromise[Any](Left(new ActorKilledException("In DeadLetterActorRef, promises are always broken.")))(dispatcher)
>>>>>>> d6fc97c4
  }

  override def isTerminated(): Boolean = true

  override def !(message: Any)(implicit sender: ActorRef = this): Unit = message match {
    case d: DeadLetter ⇒ eventStream.publish(d)
    case _             ⇒ eventStream.publish(DeadLetter(message, sender, this))
  }

  override def ?(message: Any)(implicit timeout: Timeout): Future[Any] = {
    eventStream.publish(DeadLetter(message, this, this))
    // leave this in: guard with good visibility against really stupid/weird errors
    assert(brokenPromise != null)
    brokenPromise
  }

  @throws(classOf[java.io.ObjectStreamException])
  private def writeReplace(): AnyRef = DeadLetterActorRef.serialized
}

<<<<<<< HEAD
abstract class AskActorRef(
  val path: ActorPath,
  provider: ActorRefProvider,
  deathWatch: DeathWatch,
  timeout: Timeout,
  val dispatcher: MessageDispatcher) extends MinimalActorRef {
  final val result = new DefaultPromise[Any](timeout)(dispatcher)

  override def name = path.name
=======
class AskActorRef(
  val path: ActorPath,
  override val getParent: InternalActorRef,
  deathWatch: DeathWatch,
  timeout: Timeout,
  val dispatcher: MessageDispatcher) extends MinimalActorRef {
>>>>>>> d6fc97c4

  final val result = new DefaultPromise[Any](timeout)(dispatcher)

  {
    val callback: Future[Any] ⇒ Unit = { _ ⇒ deathWatch.publish(Terminated(AskActorRef.this)); whenDone() }
    result onComplete callback
    result onTimeout callback
  }

  protected def whenDone(): Unit = ()

  override def !(message: Any)(implicit sender: ActorRef = null): Unit = message match {
    case Status.Success(r) ⇒ result.completeWithResult(r)
    case Status.Failure(f) ⇒ result.completeWithException(f)
    case other             ⇒ result.completeWithResult(other)
  }

  override def sendSystemMessage(message: SystemMessage): Unit = message match {
    case _: Terminate ⇒ stop()
    case _            ⇒
  }

  override def ?(message: Any)(implicit timeout: Timeout): Future[Any] =
    new KeptPromise[Any](Left(new UnsupportedOperationException("Ask/? is not supported for %s".format(getClass.getName))))(dispatcher)

  override def isTerminated = result.isCompleted || result.isExpired

  override def stop(): Unit = if (!isTerminated) result.completeWithException(new ActorKilledException("Stopped"))

  @throws(classOf[java.io.ObjectStreamException])
  private def writeReplace(): AnyRef = SerializedActorRef(path.toString)
}<|MERGE_RESOLUTION|>--- conflicted
+++ resolved
@@ -315,16 +315,8 @@
   def readResolve(): AnyRef = currentSystem.value match {
     case null ⇒ throw new IllegalStateException(
       "Trying to deserialize a serialized ActorRef without an ActorSystem in scope." +
-<<<<<<< HEAD
         " Use 'akka.serialization.Serialization.currentSystem.withValue(system) { ... }'")
-    case someSystem ⇒ someSystem.provider.deserialize(this) match {
-      case Some(actor) ⇒ actor
-      case None        ⇒ throw new IllegalStateException("Could not deserialize ActorRef")
-    }
-=======
-        " Use akka.serialization.Serialization.currentSystem.withValue(system) { ... }")
     case someSystem ⇒ someSystem.actorFor(path)
->>>>>>> d6fc97c4
   }
 }
 
@@ -386,13 +378,8 @@
   }
 
   private[akka] def init(dispatcher: MessageDispatcher, rootPath: ActorPath) {
-<<<<<<< HEAD
-    _path = rootPath / "nul"
-    brokenPromise = new KeptPromise[Any](Left(new ActorKilledException("In DeadLetterActorRef - promises are always broken")))(dispatcher)
-=======
     _path = rootPath / "null"
-    brokenPromise = new KeptPromise[Any](Left(new ActorKilledException("In DeadLetterActorRef, promises are always broken.")))(dispatcher)
->>>>>>> d6fc97c4
+    brokenPromise = new KeptPromise[Any](Left(new ActorKilledException("In DeadLetterActorRef - promises are always broken.")))(dispatcher)
   }
 
   override def isTerminated(): Boolean = true
@@ -413,24 +400,12 @@
   private def writeReplace(): AnyRef = DeadLetterActorRef.serialized
 }
 
-<<<<<<< HEAD
-abstract class AskActorRef(
-  val path: ActorPath,
-  provider: ActorRefProvider,
-  deathWatch: DeathWatch,
-  timeout: Timeout,
-  val dispatcher: MessageDispatcher) extends MinimalActorRef {
-  final val result = new DefaultPromise[Any](timeout)(dispatcher)
-
-  override def name = path.name
-=======
 class AskActorRef(
   val path: ActorPath,
   override val getParent: InternalActorRef,
   deathWatch: DeathWatch,
   timeout: Timeout,
   val dispatcher: MessageDispatcher) extends MinimalActorRef {
->>>>>>> d6fc97c4
 
   final val result = new DefaultPromise[Any](timeout)(dispatcher)
 
