/**
 *  Copyright (C) 2009-2011 Typesafe Inc. <http://www.typesafe.com>
 */

package akka.actor

import akka.event.EventHandler
import akka.dispatch._
import akka.config._
import akka.config.Supervision._
import akka.util._
import akka.serialization.{Serializer, Serialization}
import ReflectiveAccess._
import ClusterModule._
import DeploymentConfig.{TransactionLog ⇒ TransactionLogConfig, _}

import java.net.InetSocketAddress
import java.util.concurrent.atomic.AtomicReference
import java.util.concurrent.{ScheduledFuture, ConcurrentHashMap, TimeUnit}
import java.util.{Map ⇒ JMap}

import scala.reflect.BeanProperty
import scala.collection.immutable.Stack
import scala.annotation.tailrec
import java.lang.IllegalStateException

private[akka] object ActorRefInternals {

  /**
   * LifeCycles for ActorRefs.
   */
  private[akka] sealed trait StatusType

  object UNSTARTED extends StatusType

  object RUNNING extends StatusType

  object BEING_RESTARTED extends StatusType

  object SHUTDOWN extends StatusType

}

/**
 * ActorRef is an immutable and serializable handle to an Actor.
 * <p/>
 * Create an ActorRef for an Actor by using the factory method on the Actor object.
 * <p/>
 * Here is an example on how to create an actor with a default constructor.
 * <pre>
 *   import Actor._
 *
 *   val actor = actorOf[MyActor]
 *   actor.start()
 *   actor ! message
 *   actor.stop()
 * </pre>
 *
 * You can also create and start actors like this:
 * <pre>
 *   val actor = actorOf[MyActor].start()
 * </pre>
 *
 * Here is an example on how to create an actor with a non-default constructor.
 * <pre>
 *   import Actor._
 *
 *   val actor = actorOf(new MyActor(...))
 *   actor.start()
 *   actor ! message
 *   actor.stop()
 * </pre>
 *
 * @author <a href="http://jonasboner.com">Jonas Bon&#233;r</a>
 */
trait ActorRef extends ActorRefShared with ForwardableChannel with java.lang.Comparable[ActorRef] with Serializable {
  scalaRef: ScalaActorRef ⇒
  // Only mutable for RemoteServer in order to maintain identity across nodes
  @volatile
  protected[akka] var _uuid = newUuid
  @volatile
  protected[this] var _status: ActorRefInternals.StatusType = ActorRefInternals.UNSTARTED

  def address: String

  /**
   * User overridable callback/setting.
   * <p/>
   * Defines the default timeout for '?'/'ask' invocations,
   * e.g. the timeout for the future returned by the call to '?'/'ask'.
   */
  @deprecated("Will be replaced by implicit-scoped timeout on all methods that needs it, will default to timeout specified in config", "1.1")
  @BeanProperty
  @volatile
  var timeout: Long = Actor.TIMEOUT

  /**
   * User overridable callback/setting.
   * <p/>
   * Defines the default timeout for an initial receive invocation.
   * When specified, the receive function should be able to handle a 'ReceiveTimeout' message.
   */
  @volatile
  var receiveTimeout: Option[Long] = None

  /**
   * Akka Java API. <p/>
   * Defines the default timeout for an initial receive invocation.
   * When specified, the receive function should be able to handle a 'ReceiveTimeout' message.
   */
  def setReceiveTimeout(timeout: Long) {
    this.receiveTimeout = Some(timeout)
  }

  def getReceiveTimeout: Option[Long] = receiveTimeout

  /**
   * Akka Java API. <p/>
   *  A faultHandler defines what should be done when a linked actor signals an error.
   * <p/>
   * Can be one of:
   * <pre>
   * getContext().setFaultHandler(new AllForOneStrategy(new Class[]{Throwable.class},maxNrOfRetries, withinTimeRange));
   * </pre>
   * Or:
   * <pre>
   * getContext().setFaultHandler(new OneForOneStrategy(new Class[]{Throwable.class},maxNrOfRetries, withinTimeRange));
   * </pre>
   */
  def setFaultHandler(handler: FaultHandlingStrategy)

  def getFaultHandler: FaultHandlingStrategy

  /**
   * Akka Java API. <p/>
   *  A lifeCycle defines whether the actor will be stopped on error (Temporary) or if it can be restarted (Permanent)
   * <p/>
   * Can be one of:
   *
   * import static akka.config.Supervision.*;
   * <pre>
   * getContext().setLifeCycle(permanent());
   * </pre>
   * Or:
   * <pre>
   * getContext().setLifeCycle(temporary());
   * </pre>
   */
  def setLifeCycle(lifeCycle: LifeCycle)

  def getLifeCycle: LifeCycle

  /**
   * Akka Java API. <p/>
   * The default dispatcher is the <tt>Dispatchers.globalDispatcher</tt>.
   * This means that all actors will share the same event-driven executor based dispatcher.
   * <p/>
   * You can override it so it fits the specific use-case that the actor is used for.
   * See the <tt>akka.dispatch.Dispatchers</tt> class for the different
   * dispatchers available.
   * <p/>
   * The default is also that all actors that are created and spawned from within this actor
   * is sharing the same dispatcher as its creator.
   */
  def setDispatcher(dispatcher: MessageDispatcher) {
    this.dispatcher = dispatcher
  }

  def getDispatcher: MessageDispatcher = dispatcher

  /**
   *   Holds the hot swapped partial function.
   */
  @volatile
  protected[akka] var hotswap = Stack[PartialFunction[Any, Unit]]()

  /**
   *  This is a reference to the message currently being processed by the actor
   */
  @volatile
  protected[akka] var currentMessage: MessageInvocation = null

  /**
   * Comparison only takes uuid into account.
   */
  def compareTo(other: ActorRef) = this.uuid compareTo other.uuid

  /**
   * Returns the uuid for the actor.
   */
  def getUuid = _uuid

  def uuid = _uuid

  /**
   * Akka Java API. <p/>
   * The reference sender Actor of the last received message.
   * Is defined if the message was sent from another Actor, else None.
   */
  def getSender: Option[ActorRef] = sender

  /**
   * Akka Java API. <p/>
   * The reference sender future of the last received message.
   * Is defined if the message was sent with sent with '?'/'ask', else None.
   */
  def getSenderFuture: Option[Promise[Any]] = senderFuture

  /**
   * Is the actor being restarted?
   */
  def isBeingRestarted: Boolean = _status == ActorRefInternals.BEING_RESTARTED

  /**
   * Is the actor running?
   */
  def isRunning: Boolean = _status match {
    case ActorRefInternals.BEING_RESTARTED | ActorRefInternals.RUNNING ⇒ true
    case _ ⇒ false
  }

  /**
   * Is the actor shut down?
   */
  def isShutdown: Boolean = _status == ActorRefInternals.SHUTDOWN

  /**
   * Is the actor ever started?
   */
  def isUnstarted: Boolean = _status == ActorRefInternals.UNSTARTED

  /**
   * Only for internal use. UUID is effectively final.
   */
  protected[akka] def uuid_=(uid: Uuid) {
    _uuid = uid
  }

  /**
   * Akka Java API. <p/>
   * @see ask(message: AnyRef, sender: ActorRef): Future[_]
   * Uses the Actors default timeout (setTimeout()) and omits the sender
   */
  def ask(message: AnyRef): Future[AnyRef] = ask(message, timeout, null)

  /**
   * Akka Java API. <p/>
   * @see ask(message: AnyRef, sender: ActorRef): Future[_]
   * Uses the Actors default timeout (setTimeout())
   */
  def ask(message: AnyRef, sender: ActorRef): Future[AnyRef] = ask(message, timeout, sender)

  /**
   *  Akka Java API. <p/>
   * Sends a message asynchronously returns a future holding the eventual reply message.
   * <p/>
   * <b>NOTE:</b>
   * Use this method with care. In most cases it is better to use 'sendOneWay' together with the 'getContext().getSender()' to
   * implement request/response message exchanges.
   * <p/>
   * If you are sending messages using <code>ask</code> then you <b>have to</b> use <code>getContext().reply(..)</code>
   * to send a reply message to the original sender. If not then the sender will block until the timeout expires.
   */
  def ask(message: AnyRef, timeout: Long, sender: ActorRef): Future[AnyRef] =
    ?(message, Timeout(timeout))(sender).asInstanceOf[Future[AnyRef]]

  /**
   * Akka Java API. <p/>
   * Forwards the message specified to this actor and preserves the original sender of the message
   */
  def forward(message: AnyRef, sender: ActorRef) {
    if (sender eq null) throw new IllegalArgumentException("The 'sender' argument to 'forward' can't be null")
    else forward(message)(sender)
  }

  /**
   * Akka Java API. <p/>
   * Use <code>getContext().replyUnsafe(..)</code> to reply with a message to the original sender of the message currently
   * being processed.
   * <p/>
   * Throws an IllegalStateException if unable to determine what to reply to.
   */
  def replyUnsafe(message: AnyRef) {
    reply(message)
  }

  /**
   * Akka Java API. <p/>
   * Use <code>getContext().replySafe(..)</code> to reply with a message to the original sender of the message currently
   * being processed.
   * <p/>
   * Returns true if reply was sent, and false if unable to determine what to reply to.
   */
  def replySafe(message: AnyRef): Boolean = reply_?(message)

  /**
   * Sets the dispatcher for this actor. Needs to be invoked before the actor is started.
   */
  def dispatcher_=(md: MessageDispatcher)

  /**
   * Get the dispatcher for this actor.
   */
  def dispatcher: MessageDispatcher

  /**
   * Starts up the actor and its message queue.
   */
  def start(): this.type

  /**
   * Shuts down the actor its dispatcher and message queue.
   * Alias for 'stop'.
   */
  def exit() {
    stop()
  }

  /**
   * Shuts down the actor its dispatcher and message queue.
   */
  def stop()

  /**
   * Links an other actor to this actor. Links are unidirectional and means that a the linking actor will
   * receive a notification if the linked actor has crashed.
   * <p/>
   * If the 'trapExit' member field of the 'faultHandler' has been set to at contain at least one exception class then it will
   * 'trap' these exceptions and automatically restart the linked actors according to the restart strategy
   * defined by the 'faultHandler'.
   */
  def link(actorRef: ActorRef)

  /**
   * Unlink the actor.
   */
  def unlink(actorRef: ActorRef)

  /**
   * Atomically start and link an actor.
   */
  def startLink(actorRef: ActorRef): ActorRef

  /**
   * Returns the supervisor, if there is one.
   */
  def supervisor: Option[ActorRef]

  /**
   * Akka Java API. <p/>
   * Returns the supervisor, if there is one.
   */
  def getSupervisor: ActorRef = supervisor getOrElse null

  /**
   * Returns an unmodifiable Java Map containing the linked actors,
   * please note that the backing map is thread-safe but not immutable
   */
  def linkedActors: JMap[Uuid, ActorRef]

  /**
   * Java API. <p/>
   * Returns an unmodifiable Java Map containing the linked actors,
   * please note that the backing map is thread-safe but not immutable
   */
  def getLinkedActors: JMap[Uuid, ActorRef] = linkedActors

  /**
   * Abstraction for unification of sender and senderFuture for later reply
   */
  def channel: UntypedChannel = {
    val msg = currentMessage
    if (msg ne null) msg.channel
    else NullChannel
  }

  /*
   * Implementation of ForwardableChannel
   */

  def sendException(ex: Throwable) {}

  def isUsableOnlyOnce = false

  def isUsable = true

  def isReplyable = true

  def canSendException = false

  /**
   * Java API. <p/>
   * Abstraction for unification of sender and senderFuture for later reply
   */
  def getChannel: UntypedChannel = channel

  protected[akka] def invoke(messageHandle: MessageInvocation)

  protected[akka] def postMessageToMailbox(message: Any, channel: UntypedChannel): Unit

  protected[akka] def postMessageToMailboxAndCreateFutureResultWithTimeout(
<<<<<<< HEAD
    message: Any,
    timeout: Timeout,
    channel: UntypedChannel): Future[Any]
=======
                                                                            message: Any,
                                                                            timeout: Long,
                                                                            channel: UntypedChannel): Future[Any]
>>>>>>> 2cf64bcc

  protected[akka] def actorInstance: AtomicReference[Actor]

  protected[akka] def actor: Actor = actorInstance.get

  protected[akka] def supervisor_=(sup: Option[ActorRef])

  protected[akka] def mailbox: AnyRef

  protected[akka] def mailbox_=(value: AnyRef): AnyRef

  protected[akka] def handleTrapExit(dead: ActorRef, reason: Throwable)

  protected[akka] def restart(reason: Throwable, maxNrOfRetries: Option[Int], withinTimeRange: Option[Int])

  protected[akka] def restartLinkedActors(reason: Throwable, maxNrOfRetries: Option[Int], withinTimeRange: Option[Int])

  override def hashCode: Int = HashCode.hash(HashCode.SEED, uuid)

  override def equals(that: Any): Boolean = {
    that.isInstanceOf[ActorRef] &&
      that.asInstanceOf[ActorRef].uuid == uuid
  }

  override def toString = "Actor[%s:%s]".format(address, uuid)
}

/**
 *  Local (serializable) ActorRef that is used when referencing the Actor on its "home" node.
 *
 * @author <a href="http://jonasboner.com">Jonas Bon&#233;r</a>
 */
class LocalActorRef private[akka](private[this] val actorFactory: () ⇒ Actor, val address: String)
  extends ActorRef with ScalaActorRef {

  protected[akka] val guard = new ReentrantGuard

  @volatile
  protected[akka] var _futureTimeout: Option[ScheduledFuture[AnyRef]] = None

  @volatile
  private[akka] lazy val _linkedActors = new ConcurrentHashMap[Uuid, ActorRef]

  @volatile
  private[akka] var _supervisor: Option[ActorRef] = None

  @volatile
  private var maxNrOfRetriesCount: Int = 0

  @volatile
  private var restartTimeWindowStartNanos: Long = 0L

  @volatile
  private var _mailbox: AnyRef = _

  @volatile
  private[akka] var _dispatcher: MessageDispatcher = Dispatchers.defaultGlobalDispatcher

  protected[akka] val actorInstance = guard.withGuard {
    new AtomicReference[Actor](newActor)
  }

  def serializerErrorDueTo(reason: String) =
    throw new akka.config.ConfigurationException(
      "Could not create Serializer object [" + this.getClass.getName +
        "]")

  private val serializer: Serializer =
    Serialization.serializerFor(this.getClass).fold(x ⇒ serializerErrorDueTo(x.toString), s ⇒ s)

  private lazy val replicationScheme: ReplicationScheme =
    DeploymentConfig.replicationSchemeFor(Deployer.deploymentFor(address)).getOrElse(Transient)

  private lazy val isReplicated: Boolean = DeploymentConfig.isReplicated(replicationScheme)

  private lazy val isWriteBehindReplication: Boolean = DeploymentConfig.isWriteBehindReplication(replicationScheme)

  private lazy val replicationStorage: Either[TransactionLog, AnyRef] = {
    if (DeploymentConfig.isReplicatedWithTransactionLog(replicationScheme)) {
      EventHandler.debug(this,
        "Creating a transaction log for Actor [%s] with replication strategy [%s]"
          .format(address, replicationScheme))

      Left(transactionLog.newLogFor(_uuid.toString, isWriteBehindReplication, replicationScheme))

    } else if (DeploymentConfig.isReplicatedWithDataGrid(replicationScheme)) {
      throw new ConfigurationException("Replication storage type \"data-grid\" is not yet supported")

    } else {
      throw new ConfigurationException("Unknown replication storage type [" + replicationScheme + "]")
    }
  }

  // If it was started inside "newActor", initialize it
  if (isRunning) initializeActorInstance

  // used only for deserialization
  private[akka] def this(
                          __uuid: Uuid,
                          __address: String,
                          __timeout: Long,
                          __receiveTimeout: Option[Long],
                          __lifeCycle: LifeCycle,
                          __supervisor: Option[ActorRef],
                          __hotswap: Stack[PartialFunction[Any, Unit]],
                          __factory: () ⇒ Actor) = {

    this (__factory, __address)

    _uuid = __uuid
    timeout = __timeout
    receiveTimeout = __receiveTimeout
    lifeCycle = __lifeCycle
    _supervisor = __supervisor
    hotswap = __hotswap
    setActorSelfFields(actor, this)
    start()
  }

  // ========= PUBLIC FUNCTIONS =========

  /**
   * Sets the dispatcher for this actor. Needs to be invoked before the actor is started.
   */
  def dispatcher_=(md: MessageDispatcher) {
    guard.withGuard {
      if (!isBeingRestarted) {
        if (!isRunning) _dispatcher = md
        else throw new ActorInitializationException(
          "Can not swap dispatcher for " + toString + " after it has been started")
      }
    }
  }

  /**
   * Get the dispatcher for this actor.
   */
  def dispatcher: MessageDispatcher = _dispatcher

  /**
   * Starts up the actor and its message queue.
   */
  def start(): this.type = guard.withGuard[this.type] {
    if (isShutdown) throw new ActorStartException(
      "Can't restart an actor that has been shut down with 'stop' or 'exit'")
    if (!isRunning) {
      dispatcher.attach(this)

      _status = ActorRefInternals.RUNNING

      // If we are not currently creating this ActorRef instance
      if ((actorInstance ne null) && (actorInstance.get ne null))
        initializeActorInstance

      checkReceiveTimeout //Schedule the initial Receive timeout
    }
    this
  }

  /**
   * Shuts down the actor its dispatcher and message queue.
   */
  def stop() {
    guard.withGuard {
      if (isRunning) {
        receiveTimeout = None
        cancelReceiveTimeout
        dispatcher.detach(this)
        _status = ActorRefInternals.SHUTDOWN
        try {
          val a = actor
          if (Actor.debugLifecycle) EventHandler.debug(a, "stopping")
          a.postStop()
        } finally {
          currentMessage = null
          Actor.registry.unregister(this)

          // This lines can trigger cluster start which makes cluster ZK client hang trying to reconnect indefinitely
          //if (ClusterModule.isEnabled) Actor.remote.unregister(this)

          setActorSelfFields(actorInstance.get, null)
        }
      } //else if (isBeingRestarted) throw new ActorKilledException("Actor [" + toString + "] is being restarted.")

      if (isReplicated) {
        if (replicationStorage.isLeft) replicationStorage.left.get.delete()
      }
    }
  }

  /**
   * Links an other actor to this actor. Links are unidirectional and means that a the linking actor will
   * receive a notification if the linked actor has crashed.
   * <p/>
   * If the 'trapExit' member field of the 'faultHandler' has been set to at contain at least one exception class then it will
   * 'trap' these exceptions and automatically restart the linked actors according to the restart strategy
   * defined by the 'faultHandler'.
   * <p/>
   * To be invoked from within the actor itself.
   */
  def link(actorRef: ActorRef) {
    guard.withGuard {
      val actorRefSupervisor = actorRef.supervisor
      val hasSupervisorAlready = actorRefSupervisor.isDefined
      if (hasSupervisorAlready && actorRefSupervisor.get.uuid == uuid) return // we already supervise this guy
      else if (hasSupervisorAlready) throw new IllegalActorStateException(
        "Actor can only have one supervisor [" + actorRef + "], e.g. link(actor) fails")
      else {
        _linkedActors.put(actorRef.uuid, actorRef)
        actorRef.supervisor = Some(this)
      }
    }
    if (Actor.debugLifecycle) EventHandler.debug(actor, "now supervising " + actorRef)
  }

  /**
   * Unlink the actor.
   * <p/>
   * To be invoked from within the actor itself.
   */
  def unlink(actorRef: ActorRef) {
    guard.withGuard {
      if (_linkedActors.remove(actorRef.uuid) eq null)
        throw new IllegalActorStateException("Actor [" + actorRef + "] is not a linked actor, can't unlink")
      actorRef.supervisor = None
      if (Actor.debugLifecycle) EventHandler.debug(actor, "stopped supervising " + actorRef)
    }
  }

  /**
   * Atomically start and link an actor.
   * <p/>
   * To be invoked from within the actor itself.
   */
  def startLink(actorRef: ActorRef): ActorRef = guard.withGuard {
    link(actorRef)
    actorRef.start()
    actorRef
  }

  /**
   * Returns the mailbox.
   */
  def mailbox: AnyRef = _mailbox

  protected[akka] def mailbox_=(value: AnyRef): AnyRef = {
    _mailbox = value; value
  }

  /**
   * Returns the supervisor, if there is one.
   */
  def supervisor: Option[ActorRef] = _supervisor

  // ========= AKKA PROTECTED FUNCTIONS =========
  @throws(classOf[java.io.ObjectStreamException])
  private def writeReplace(): AnyRef = {
    val inetaddr =
      if (ReflectiveAccess.RemoteModule.isEnabled) Actor.remote.address
      else ReflectiveAccess.RemoteModule.configDefaultAddress
    SerializedActorRef(uuid, address, inetaddr.getAddress.getHostAddress, inetaddr.getPort, timeout)
  }

  protected[akka] def supervisor_=(sup: Option[ActorRef]) {
    _supervisor = sup
  }

  protected[akka] def postMessageToMailbox(message: Any, channel: UntypedChannel): Unit =
    dispatcher dispatchMessage new MessageInvocation(this, message, channel)

  protected[akka] def postMessageToMailboxAndCreateFutureResultWithTimeout(
<<<<<<< HEAD
    message: Any,
    timeout: Timeout,
    channel: UntypedChannel): Future[Any] = {
=======
                                                                            message: Any,
                                                                            timeout: Long,
                                                                            channel: UntypedChannel): Future[Any] = {
>>>>>>> 2cf64bcc
    val future = channel match {
      case f: ActorPromise ⇒ f
      case _ ⇒ new ActorPromise(timeout)
    }
    dispatcher dispatchMessage new MessageInvocation(this, message, future)
    future
  }

  /**
   * Callback for the dispatcher. This is the single entry point to the user Actor implementation.
   */
  protected[akka] def invoke(messageHandle: MessageInvocation) {
    guard.lock.lock()
    try {
      if (!isShutdown) {
        currentMessage = messageHandle
        try {
          try {
            cancelReceiveTimeout() // FIXME: leave this here?
            actor(messageHandle.message)
            currentMessage = null // reset current message after successful invocation
          } catch {
            case e: InterruptedException ⇒
              handleExceptionInDispatch(e, messageHandle.message)
              throw e
            case e ⇒
              handleExceptionInDispatch(e, messageHandle.message)
          }
          finally {
            checkReceiveTimeout // Reschedule receive timeout
          }
        } catch {
          case e ⇒
            EventHandler.error(e, actor, messageHandle.message.toString)
            throw e
        }
      } else {
        // throwing away message if actor is shut down, no use throwing an exception in receiving actor's thread, isShutdown is enforced on caller side
      }
    } finally {
      guard.lock.unlock()
      if (isReplicated) {
        if (replicationStorage.isLeft) replicationStorage.left.get.recordEntry(messageHandle, this)
      }
    }
  }

  protected[akka] def handleTrapExit(dead: ActorRef, reason: Throwable) {
    faultHandler match {
      case AllForOneStrategy(trapExit, maxRetries, within) if trapExit.exists(_.isAssignableFrom(reason.getClass)) ⇒
        restartLinkedActors(reason, maxRetries, within)

      case OneForOneStrategy(trapExit, maxRetries, within) if trapExit.exists(_.isAssignableFrom(reason.getClass)) ⇒
        dead.restart(reason, maxRetries, within)

      case _ ⇒
        if (_supervisor.isDefined) notifySupervisorWithMessage(Death(this, reason))
        else dead.stop()
    }
  }

  private def requestRestartPermission(maxNrOfRetries: Option[Int], withinTimeRange: Option[Int]): Boolean = {

    val denied = if (maxNrOfRetries.isEmpty && withinTimeRange.isEmpty) {
      //Immortal
      false
    } else if (withinTimeRange.isEmpty) {
      // restrict number of restarts
      val retries = maxNrOfRetriesCount + 1
      maxNrOfRetriesCount = retries //Increment number of retries
      retries > maxNrOfRetries.get
    } else {
      // cannot restart more than N within M timerange
      val retries = maxNrOfRetriesCount + 1

      val windowStart = restartTimeWindowStartNanos
      val now = System.nanoTime
      //We are within the time window if it isn't the first restart, or if the window hasn't closed
      val insideWindow = if (windowStart == 0) true else (now - windowStart) <= TimeUnit.MILLISECONDS.toNanos(withinTimeRange.get)

      if (windowStart == 0 || !insideWindow) //(Re-)set the start of the window
        restartTimeWindowStartNanos = now

      //Reset number of restarts if window has expired, otherwise, increment it
      maxNrOfRetriesCount = if (windowStart != 0 && !insideWindow) 1 else retries //Increment number of retries

      val restartCountLimit = if (maxNrOfRetries.isDefined) maxNrOfRetries.get else 1

      //The actor is dead if it dies X times within the window of restart
      insideWindow && retries > restartCountLimit
    }

    denied == false //If we weren't denied, we have a go
  }

  protected[akka] def restart(reason: Throwable, maxNrOfRetries: Option[Int], withinTimeRange: Option[Int]) {
    def performRestart() {
      val failedActor = actorInstance.get
      if (Actor.debugLifecycle) EventHandler.debug(failedActor, "restarting")
      failedActor.preRestart(reason)
      val freshActor = newActor
      setActorSelfFields(failedActor, null) // Only null out the references if we could instantiate the new actor
      actorInstance.set(freshActor) // Assign it here so if preStart fails, we can null out the sef-refs next call
      freshActor.preStart()
      freshActor.postRestart(reason)
      if (Actor.debugLifecycle) EventHandler.debug(freshActor, "restarted")
    }

    def tooManyRestarts() {
      notifySupervisorWithMessage(
        MaximumNumberOfRestartsWithinTimeRangeReached(this, maxNrOfRetries, withinTimeRange, reason))
      stop()
    }

    @tailrec
    def attemptRestart() {
      val success = if (requestRestartPermission(maxNrOfRetries, withinTimeRange)) {
        guard.withGuard[Boolean] {
          _status = ActorRefInternals.BEING_RESTARTED

          lifeCycle match {
            case Temporary ⇒
              shutDownTemporaryActor(this)
              true

            case _ ⇒ // either permanent or none where default is permanent
              val success =
                try {
                  performRestart()
                  true
                } catch {
                  case e ⇒
                    EventHandler.error(e, this, "Exception in restart of Actor [%s]".format(toString))
                    false // an error or exception here should trigger a retry
                }
                finally {
                  currentMessage = null
                }

              if (success) {
                _status = ActorRefInternals.RUNNING
                dispatcher.resume(this)
                restartLinkedActors(reason, maxNrOfRetries, withinTimeRange)
              }
              success
          }
        }
      } else {
        tooManyRestarts()
        true // done
      }

      if (success) () // alles gut
      else attemptRestart()
    }

    attemptRestart() // recur
  }

  protected[akka] def restartLinkedActors(reason: Throwable, maxNrOfRetries: Option[Int], withinTimeRange: Option[Int]) = {
    val i = _linkedActors.values.iterator
    while (i.hasNext) {
      val actorRef = i.next
      actorRef.lifeCycle match {
        // either permanent or none where default is permanent
        case Temporary ⇒ shutDownTemporaryActor(actorRef)
        case _ ⇒ actorRef.restart(reason, maxNrOfRetries, withinTimeRange)
      }
    }
  }

  def linkedActors: JMap[Uuid, ActorRef] = java.util.Collections.unmodifiableMap(_linkedActors)

  // ========= PRIVATE FUNCTIONS =========

  private[this] def newActor: Actor = {
    import Actor.{actorRefInCreation ⇒ refStack}
    val stackBefore = refStack.get
    refStack.set(stackBefore.push(this))
    try {
      actorFactory()
    } finally {
      val stackAfter = refStack.get
      if (stackAfter.nonEmpty)
        refStack.set(if (stackAfter.head eq null) stackAfter.pop.pop else stackAfter.pop) //pop null marker plus self
    }
  } match {
    case null ⇒ throw new ActorInitializationException("Actor instance passed to ActorRef can not be 'null'")
    case valid ⇒ valid
  }

  private def shutDownTemporaryActor(temporaryActor: ActorRef) {
    temporaryActor.stop()
    _linkedActors.remove(temporaryActor.uuid) // remove the temporary actor
    // if last temporary actor is gone, then unlink me from supervisor
    if (_linkedActors.isEmpty) notifySupervisorWithMessage(UnlinkAndStop(this))
    true
  }

  private def handleExceptionInDispatch(reason: Throwable, message: Any) {
    EventHandler.error(reason, this, message.toString)

    //Prevent any further messages to be processed until the actor has been restarted
    dispatcher.suspend(this)

    channel.sendException(reason)

    if (supervisor.isDefined) notifySupervisorWithMessage(Death(this, reason))
    else {
      lifeCycle match {
        case Temporary ⇒ shutDownTemporaryActor(this)
        case _ ⇒ dispatcher.resume(this) //Resume processing for this actor
      }
    }
  }

  private def notifySupervisorWithMessage(notification: LifeCycleMessage) {
    // FIXME to fix supervisor restart of remote actor for oneway calls, inject a supervisor proxy that can send notification back to client
    _supervisor.foreach {
      sup ⇒
        if (sup.isShutdown) {
          // if supervisor is shut down, game over for all linked actors
          //Scoped stop all linked actors, to avoid leaking the 'i' val
          {
            val i = _linkedActors.values.iterator
            while (i.hasNext) {
              i.next.stop()
              i.remove
            }
          }
          //Stop the actor itself
          stop
        } else sup ! notification // else notify supervisor
    }
  }

  private def setActorSelfFields(actor: Actor, value: ActorRef) {

    @tailrec
    def lookupAndSetSelfFields(clazz: Class[_], actor: Actor, value: ActorRef): Boolean = {
      val success = try {
        val selfField = clazz.getDeclaredField("self")
        val someSelfField = clazz.getDeclaredField("someSelf")
        selfField.setAccessible(true)
        someSelfField.setAccessible(true)
        selfField.set(actor, value)
        someSelfField.set(actor, if (value ne null) Some(value) else null)
        true
      } catch {
        case e: NoSuchFieldException ⇒ false
      }

      if (success) true
      else {
        val parent = clazz.getSuperclass
        if (parent eq null)
          throw new IllegalActorStateException(toString + " is not an Actor since it have not mixed in the 'Actor' trait")
        lookupAndSetSelfFields(parent, actor, value)
      }
    }

    lookupAndSetSelfFields(actor.getClass, actor, value)
  }

  private def initializeActorInstance() {
    val a = actor
    if (Actor.debugLifecycle) EventHandler.debug(a, "started")
    a.preStart() // run actor preStart
    Actor.registry.register(this)
  }

  protected[akka] def checkReceiveTimeout() {
    cancelReceiveTimeout()
    if (receiveTimeout.isDefined && dispatcher.mailboxIsEmpty(this)) {
      //Only reschedule if desired and there are currently no more messages to be processed
      _futureTimeout = Some(Scheduler.scheduleOnce(this, ReceiveTimeout, receiveTimeout.get, TimeUnit.MILLISECONDS))
    }
  }

  protected[akka] def cancelReceiveTimeout() {
    if (_futureTimeout.isDefined) {
      _futureTimeout.get.cancel(true)
      _futureTimeout = None
    }
  }
}

/**
 * System messages for RemoteActorRef.
 *
 * @author <a href="http://jonasboner.com">Jonas Bon&#233;r</a>
 */
object RemoteActorSystemMessage {
  val Stop = "RemoteActorRef:stop".intern
}

/**
 * Remote ActorRef that is used when referencing the Actor on a different node than its "home" node.
 * This reference is network-aware (remembers its origin) and immutable.
 *
 * @author <a href="http://jonasboner.com">Jonas Bon&#233;r</a>
 */
private[akka] case class RemoteActorRef private[akka](
                                                       val remoteAddress: InetSocketAddress,
                                                       val address: String,
                                                       _timeout: Long,
                                                       loader: Option[ClassLoader])
  extends ActorRef with ScalaActorRef {

  ClusterModule.ensureEnabled()

  timeout = _timeout

  start()

  def postMessageToMailbox(message: Any, channel: UntypedChannel): Unit = {
    val chSender = channel match {
      case ref: ActorRef ⇒ Some(ref)
      case _ ⇒ None
    }
    Actor.remote.send[Any](message, chSender, None, remoteAddress, timeout, true, this, loader)
  }

  def postMessageToMailboxAndCreateFutureResultWithTimeout(
<<<<<<< HEAD
    message: Any,
    timeout: Timeout,
    channel: UntypedChannel): Future[Any] = {
=======
                                                            message: Any,
                                                            timeout: Long,
                                                            channel: UntypedChannel): Future[Any] = {
>>>>>>> 2cf64bcc
    val chSender = channel match {
      case ref: ActorRef ⇒ Some(ref)
      case _ ⇒ None
    }
    val chFuture = channel match {
      case f: Promise[Any] ⇒ Some(f)
      case _ ⇒ None
    }
    val future = Actor.remote.send[Any](message, chSender, chFuture, remoteAddress, timeout.duration.toMillis, false, this, loader)
    if (future.isDefined) ActorPromise(future.get)
    else throw new IllegalActorStateException("Expected a future from remote call to actor " + toString)
  }

  def start(): this.type = synchronized[this.type] {
    if (_status == ActorRefInternals.UNSTARTED)
      _status = ActorRefInternals.RUNNING
    this
  }

  def stop() {
    synchronized {
      if (_status == ActorRefInternals.RUNNING) {
        _status = ActorRefInternals.SHUTDOWN
        postMessageToMailbox(RemoteActorSystemMessage.Stop, None)
      }
    }
  }

  @throws(classOf[java.io.ObjectStreamException])
  private def writeReplace(): AnyRef = {
    SerializedActorRef(uuid, address, remoteAddress.getAddress.getHostAddress, remoteAddress.getPort, timeout)
  }

  // ==== NOT SUPPORTED ====
  def dispatcher_=(md: MessageDispatcher) {
    unsupported
  }

  def dispatcher: MessageDispatcher = unsupported

  def link(actorRef: ActorRef) {
    unsupported
  }

  def unlink(actorRef: ActorRef) {
    unsupported
  }

  def startLink(actorRef: ActorRef): ActorRef = unsupported

  def supervisor: Option[ActorRef] = unsupported

  def linkedActors: JMap[Uuid, ActorRef] = unsupported

  protected[akka] def mailbox: AnyRef = unsupported

  protected[akka] def mailbox_=(value: AnyRef): AnyRef = unsupported

  protected[akka] def handleTrapExit(dead: ActorRef, reason: Throwable) {
    unsupported
  }

  protected[akka] def restart(reason: Throwable, maxNrOfRetries: Option[Int], withinTimeRange: Option[Int]) {
    unsupported
  }

  protected[akka] def restartLinkedActors(reason: Throwable, maxNrOfRetries: Option[Int], withinTimeRange: Option[Int]) {
    unsupported
  }

  protected[akka] def invoke(messageHandle: MessageInvocation) {
    unsupported
  }

  protected[akka] def supervisor_=(sup: Option[ActorRef]) {
    unsupported
  }

  protected[akka] def actorInstance: AtomicReference[Actor] = unsupported

  private def unsupported = throw new UnsupportedOperationException("Not supported for RemoteActorRef")
}

/**
 * This trait represents the common (external) methods for all ActorRefs
 * Needed because implicit conversions aren't applied when instance imports are used
 *
 * i.e.
 * var self: ScalaActorRef = ...
 * import self._
 * //can't call ActorRef methods here unless they are declared in a common
 * //superclass, which ActorRefShared is.
 */
trait ActorRefShared {

  /**
   * Returns the address for the actor.
   */
  def address: String

  /**
   * Returns the uuid for the actor.
   */
  def uuid: Uuid
}

/**
 * This trait represents the Scala Actor API
 * There are implicit conversions in ../actor/Implicits.scala
 * from ActorRef -> ScalaActorRef and back
 */
trait ScalaActorRef extends ActorRefShared with ForwardableChannel {
  ref: ActorRef ⇒

  /**
   * Address for actor, must be a unique one.
   */
  def address: String

  /**
   * User overridable callback/setting.
   * <p/>
   * Defines the life-cycle for a supervised actor.
   */
  @volatile
  @BeanProperty
  var lifeCycle: LifeCycle = UndefinedLifeCycle

  /**
   * User overridable callback/setting.
   * <p/>
   *  Don't forget to supply a List of exception types to intercept (trapExit)
   * <p/>
   * Can be one of:
   * <pre>
   *  faultHandler = AllForOneStrategy(trapExit = List(classOf[Exception]), maxNrOfRetries, withinTimeRange)
   * </pre>
   * Or:
   * <pre>
   *  faultHandler = OneForOneStrategy(trapExit = List(classOf[Exception]), maxNrOfRetries, withinTimeRange)
   * </pre>
   */
  @volatile
  @BeanProperty
  var faultHandler: FaultHandlingStrategy = NoFaultHandlingStrategy

  /**
   * The reference sender Actor of the last received message.
   * Is defined if the message was sent from another Actor, else None.
   */
  @deprecated("will be removed in 2.0, use channel instead", "1.2")
  def sender: Option[ActorRef] = {
    val msg = currentMessage
    if (msg eq null) None
    else msg.channel match {
      case ref: ActorRef ⇒ Some(ref)
      case _ ⇒ None
    }
  }

  /**
   * The reference sender future of the last received message.
   * Is defined if the message was sent with sent with '?'/'ask', else None.
   */
  @deprecated("will be removed in 2.0, use channel instead", "1.2")
  def senderFuture(): Option[Promise[Any]] = {
    val msg = currentMessage
    if (msg eq null) None
    else msg.channel match {
      case f: ActorPromise ⇒ Some(f)
      case _ ⇒ None
    }
  }

  /**
   * Sends a one-way asynchronous message. E.g. fire-and-forget semantics.
   * <p/>
   *
   * If invoked from within an actor then the actor reference is implicitly passed on as the implicit 'sender' argument.
   * <p/>
   *
   * This actor 'sender' reference is then available in the receiving actor in the 'sender' member variable,
   * if invoked from within an Actor. If not then no sender is available.
   * <pre>
   *   actor ! message
   * </pre>
   * <p/>
   */
  def !(message: Any)(implicit channel: UntypedChannel): Unit = {
    if (isRunning) postMessageToMailbox(message, channel)
    else throw new ActorInitializationException(
      "Actor has not been started, you need to invoke 'actor.start()' before using it")
  }

  /**
   * Sends a message asynchronously, returning a future which may eventually hold the reply.
   */
  def ?(message: Any)(implicit channel: UntypedChannel, timeout: Timeout): Future[Any] = {
    //todo: so it can happen that a message is posted after the actor has been shut down (the isRunning and postMessageToMailboxAndCreateFutureResultWithTimeout
    //are not atomic.
    if (isRunning) {
      postMessageToMailboxAndCreateFutureResultWithTimeout(message, timeout, channel)
      //todo: there is no after check if the running state is still true.. so no 'repairing'
    } else throw new ActorInitializationException(
      "Actor has not been started, you need to invoke 'actor.start()' before using it")
  }

  def ?(message: Any, timeout: Timeout)(implicit channel: UntypedChannel): Future[Any] = ?(message)(channel, timeout)

  /**
   * Forwards the message and passes the original sender actor as the sender.
   * <p/>
   * Works with '!' and '?'/'ask'.
   */
  def forward(message: Any)(implicit channel: ForwardableChannel) = {
    //todo: so it can happen that a message is posted after the actor has been shut down (the isRunning and postMessageToMailbox
    //are not atomic.
    if (isRunning) {
      postMessageToMailbox(message, channel.channel)
      //todo: there is no after check if the running state is still true.. so no 'repairing'
    } else throw new ActorInitializationException(
      "Actor has not been started, you need to invoke 'actor.start()' before using it")
  }

  /**
   * Use <code>self.reply(..)</code> to reply with a message to the original sender of the message currently
   * being processed.
   * <p/>
   * Throws an IllegalStateException if unable to determine what to reply to.
   */
  def reply(message: Any) = channel.!(message)(this)

  /**
   * Use <code>reply_?(..)</code> to reply with a message to the original sender of the message currently
   * being processed.
   * <p/>
   * Returns true if reply was sent, and false if unable to determine what to reply to.
   */
  def reply_?(message: Any): Boolean = channel.safe_!(message)(this)
}

case class SerializedActorRef(uuid: Uuid,
                              address: String,
                              hostname: String,
                              port: Int,
                              timeout: Long) {
  @throws(classOf[java.io.ObjectStreamException])
  def readResolve(): AnyRef = Actor.registry.local.actorFor(uuid) match {
    case Some(actor) ⇒ actor
    case None ⇒
      if (ReflectiveAccess.RemoteModule.isEnabled)
        RemoteActorRef(new InetSocketAddress(hostname, port), address, timeout, None)
      else
        throw new IllegalStateException(
          "Trying to deserialize ActorRef [" + this +
            "] but it's not found in the local registry and remoting is not enabled.")
  }
}<|MERGE_RESOLUTION|>--- conflicted
+++ resolved
@@ -399,15 +399,9 @@
   protected[akka] def postMessageToMailbox(message: Any, channel: UntypedChannel): Unit
 
   protected[akka] def postMessageToMailboxAndCreateFutureResultWithTimeout(
-<<<<<<< HEAD
     message: Any,
     timeout: Timeout,
     channel: UntypedChannel): Future[Any]
-=======
-                                                                            message: Any,
-                                                                            timeout: Long,
-                                                                            channel: UntypedChannel): Future[Any]
->>>>>>> 2cf64bcc
 
   protected[akka] def actorInstance: AtomicReference[Actor]
 
@@ -679,18 +673,12 @@
     dispatcher dispatchMessage new MessageInvocation(this, message, channel)
 
   protected[akka] def postMessageToMailboxAndCreateFutureResultWithTimeout(
-<<<<<<< HEAD
     message: Any,
     timeout: Timeout,
     channel: UntypedChannel): Future[Any] = {
-=======
-                                                                            message: Any,
-                                                                            timeout: Long,
-                                                                            channel: UntypedChannel): Future[Any] = {
->>>>>>> 2cf64bcc
     val future = channel match {
       case f: ActorPromise ⇒ f
-      case _ ⇒ new ActorPromise(timeout)
+      case _               ⇒ new ActorPromise(timeout)
     }
     dispatcher dispatchMessage new MessageInvocation(this, message, future)
     future
@@ -1012,22 +1000,16 @@
   }
 
   def postMessageToMailboxAndCreateFutureResultWithTimeout(
-<<<<<<< HEAD
     message: Any,
     timeout: Timeout,
     channel: UntypedChannel): Future[Any] = {
-=======
-                                                            message: Any,
-                                                            timeout: Long,
-                                                            channel: UntypedChannel): Future[Any] = {
->>>>>>> 2cf64bcc
     val chSender = channel match {
       case ref: ActorRef ⇒ Some(ref)
-      case _ ⇒ None
+      case _             ⇒ None
     }
     val chFuture = channel match {
       case f: Promise[Any] ⇒ Some(f)
-      case _ ⇒ None
+      case _               ⇒ None
     }
     val future = Actor.remote.send[Any](message, chSender, chFuture, remoteAddress, timeout.duration.toMillis, false, this, loader)
     if (future.isDefined) ActorPromise(future.get)
