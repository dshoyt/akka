--- conflicted
+++ resolved
@@ -55,13 +55,9 @@
         cluster.join(firstAddress)
       }
 
-<<<<<<< HEAD
-      enter("after")
-=======
       awaitUpConvergence(2)
 
-      testConductor.enter("after")
->>>>>>> 567c25df
+      enter("after")
     }
   }
 }